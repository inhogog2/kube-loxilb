/*
 * Copyright (c) 2022 NetLOX Inc
 *
 * Licensed under the Apache License, Version 2.0 (the "License");
 * you may not use this file except in compliance with the License.
 * You may obtain a copy of the License at:
 *
 *     http://www.apache.org/licenses/LICENSE-2.0
 *
 * Unless required by applicable law or agreed to in writing, software
 * distributed under the License is distributed on an "AS IS" BASIS,
 * WITHOUT WARRANTIES OR CONDITIONS OF ANY KIND, either express or implied.
 * See the License for the specific language governing permissions and
 * limitations under the License.
 */

package main

import (
	"fmt"
	"net"
	"net/url"
	"os"
	"strconv"
	"strings"

	lib "github.com/loxilb-io/loxilib"
	"github.com/spf13/pflag"
	"gopkg.in/yaml.v2"
)

var (
	loxiURLFlag     = ""
	secondaryCIDRs  = ""
	secondaryCIDRs6 = ""
	extBGPPeers     = ""
	excludeRoleList = ""
	Version         = "latest"
	BuildInfo       = "master"
)

type Options struct {
	// The path of configuration file.
	configFile string
	// The configuration object
	config *AgentConfig
}

func newOptions() *Options {
	return &Options{
		config: &AgentConfig{},
	}
}

// addFlags adds flags to fs and binds them to options.
func (o *Options) addFlags(fs *pflag.FlagSet) {
	fs.StringVar(&o.configFile, "config", o.configFile, "The path to the configuration file")
	fs.StringVar(&loxiURLFlag, "loxiURL", loxiURLFlag, "loxilb API server URL(s)")
	fs.StringVar(&o.config.ExternalCIDR, "externalCIDR", o.config.ExternalCIDR, "External CIDR Range")
	fs.StringVar(&secondaryCIDRs, "externalSecondaryCIDRs", secondaryCIDRs, "External Secondary CIDR Range(s)")
	fs.StringVar(&o.config.ExternalCIDR6, "externalCIDR6", o.config.ExternalCIDR6, "External CIDR6 Range")
	fs.StringVar(&secondaryCIDRs6, "externalSecondaryCIDRs6", secondaryCIDRs6, "External Secondary CIDR6 Range(s)")
	fs.StringVar(&o.config.LoxilbLoadBalancerClass, "loxilbLoadBalancerClass", o.config.LoxilbLoadBalancerClass, "Load-Balancer Class Name")
	fs.BoolVar(&o.config.EnableGatewayAPI, "gatewayAPI", false, "Enable gateway API managers")
	fs.StringVar(&o.config.LoxilbGatewayClass, "loxilbGatewayClass", o.config.LoxilbGatewayClass, "GatewayClass manager Name")
	fs.Uint16Var(&o.config.SetBGP, "setBGP", o.config.SetBGP, "Use BGP routing")
	fs.Uint16Var(&o.config.ListenBGPPort, "listenBGPPort", o.config.ListenBGPPort, "Custom BGP listen port")
	fs.BoolVar(&o.config.EBGPMultiHop, "eBGPMultiHop", o.config.EBGPMultiHop, "Enable multi-hop eBGP")
	fs.StringVar(&extBGPPeers, "extBGPPeers", extBGPPeers, "External BGP Peer(s)")
	fs.BoolVar(&o.config.ExclIPAM, "setUniqueIP", false, "Use unique IPAM per service")
	fs.Uint16Var(&o.config.SetLBMode, "setLBMode", o.config.SetLBMode, "LB mode to use")
	fs.BoolVar(&o.config.Monitor, "monitor", o.config.Monitor, "Enable monitoring end-points of LB rule")
	fs.StringVar(&o.config.SetRoles, "setRoles", o.config.SetRoles, "Set LoxiLB node roles")
	fs.StringVar(&o.config.Zone, "zone", o.config.Zone, "The kube-loxilb zone instance")
<<<<<<< HEAD
	fs.StringVar(&o.config.PrivateCIDR, "privateCIDR", o.config.PrivateCIDR, "Specify aws secondary IP. Used when configuring HA in AWS and associate with EIP.")
=======
	fs.StringVar(&excludeRoleList, "excludeRoleList", excludeRoleList, "List of nodes to exclude in role-selection")
>>>>>>> b4529cba
}

// complete completes all the required optionst

func (o *Options) complete(args []string) error {
	if len(o.configFile) > 0 {
		if err := o.loadConfigFromFile(); err != nil {
			return err
		}
	}
	o.updateConfigFromCommandLine()
	o.setDefaults()
	return nil
}

// validate validates all the required options. It must be called after complete.
func (o *Options) validate(args []string) error {
	if len(args) != 0 {
		return fmt.Errorf("no positional arguments are supported")
	}

	if len(o.config.LoxiURLs) > 0 {
		for _, loxiURL := range o.config.LoxiURLs {
			if _, err := url.Parse(loxiURL); err != nil {
				return fmt.Errorf("loxiURL %s is invalid. err: %v", loxiURL, err)
			}
		}
	}

	if o.config.ExternalCIDR != "" {
		if _, _, err := net.ParseCIDR(o.config.ExternalCIDR); err != nil {
			return fmt.Errorf("externalCIDR %s config is invalid", o.config.ExternalCIDR)
		}
		if !lib.IsNetIPv4(o.config.ExternalCIDR) {
			return fmt.Errorf("externalCIDR %s config is invalid", o.config.ExternalCIDR)
		}
	}

	if len(o.config.ExternalSecondaryCIDRs) > 0 {
		if len(o.config.ExternalSecondaryCIDRs) > 4 {
			return fmt.Errorf("externalSecondaryCIDR %v config is invalid", o.config.ExternalSecondaryCIDRs)
		}

		for _, CIDR := range o.config.ExternalSecondaryCIDRs {
			if _, _, err := net.ParseCIDR(CIDR); err != nil {
				return fmt.Errorf("externalSecondaryCIDR %s config is invalid", CIDR)
			}
			if !lib.IsNetIPv4(CIDR) {
				return fmt.Errorf("externalSecondaryCIDR %s config is invalid", CIDR)
			}
		}
	}

	if len(o.config.ExtBGPPeers) > 0 {
		if o.config.SetBGP == 0 {
			return fmt.Errorf("extBGPPeers %v config is invalid", o.config.ExtBGPPeers)
		}

		for _, bgpURL := range o.config.ExtBGPPeers {
			bgpPeer := strings.Split(bgpURL, ":")
			if len(bgpPeer) > 2 {
				return fmt.Errorf("bgpURL %s is invalid. format err", bgpURL)
			}

			if net.ParseIP(bgpPeer[0]) == nil {
				return fmt.Errorf("bgpURL %s is invalid. address err", bgpPeer[0])
			}

			asid, err := strconv.ParseInt(bgpPeer[1], 10, 0)
			if err != nil || asid == 0 {
				return fmt.Errorf("bgpURL %s is invalid. asid err", bgpPeer[1])
			}
		}
	}

	if o.config.ExternalCIDR6 != "" {
		if _, _, err := net.ParseCIDR(o.config.ExternalCIDR6); err != nil {
			return fmt.Errorf("externalCIDR6 %s config is invalid", o.config.ExternalCIDR6)
		}
		if lib.IsNetIPv4(o.config.ExternalCIDR6) {
			return fmt.Errorf("externalCIDR6 %s config is invalid", o.config.ExternalCIDR6)
		}
	}

	if len(o.config.ExternalSecondaryCIDRs6) > 0 {
		if len(o.config.ExternalSecondaryCIDRs6) > 4 {
			return fmt.Errorf("externalSecondaryCIDR6 %v config is invalid", o.config.ExternalSecondaryCIDRs6)
		}

		for _, CIDR := range o.config.ExternalSecondaryCIDRs6 {
			if _, _, err := net.ParseCIDR(CIDR); err != nil {
				return fmt.Errorf("externalSecondaryCIDR6 %s config is invalid", CIDR)
			}
			if lib.IsNetIPv4(CIDR) {
				return fmt.Errorf("externalSecondaryCIDR6 %s config is invalid", CIDR)
			}
		}
	}

	if o.config.LoxilbLoadBalancerClass != "" {
		if ok := strings.Contains(o.config.LoxilbLoadBalancerClass, "/"); !ok {
			return fmt.Errorf("loxilbLoadBalancerClass must be a label-style identifier")
		}
	}

	if o.config.EnableGatewayAPI {
		if o.config.LoxilbGatewayClass != "" {
			if ok := strings.Contains(o.config.LoxilbGatewayClass, "/"); !ok {
				return fmt.Errorf("LoxilbGatewayClass must be a label-style identifier")
			}
		}
	}

	if o.config.SetRoles != "" {
		if net.ParseIP(o.config.SetRoles) == nil {
			return fmt.Errorf("SetRoles %s config is invalid", o.config.SetRoles)
		}
	}

<<<<<<< HEAD
	if o.config.PrivateCIDR != "" {
		if _, _, err := net.ParseCIDR(o.config.PrivateCIDR); err != nil {
			return fmt.Errorf("privateCIDR %s config is invalid", o.config.PrivateCIDR)
		}
		if !lib.IsNetIPv4(o.config.PrivateCIDR) {
			return fmt.Errorf("privateCIDR %s config is invalid", o.config.PrivateCIDR)
=======
	if len(o.config.ExcludeRoleList) > 0 {
		if len(o.config.ExcludeRoleList) > 128 {
			return fmt.Errorf("excludeRoleList %v config is invalid", o.config.ExcludeRoleList)
		}

		for _, nodeIP := range o.config.ExcludeRoleList {
			if ip := net.ParseIP(nodeIP); ip == nil {
				return fmt.Errorf("excludeRoleList %s config is invalid", nodeIP)
			}
			if !lib.IsNetIPv4(nodeIP) {
				return fmt.Errorf("excludeRoleList %s config is invalid", nodeIP)
			}
>>>>>>> b4529cba
		}
	}

	return nil
}

func (o *Options) loadConfigFromFile() error {
	data, err := os.ReadFile(o.configFile)
	if err != nil {
		return err
	}

	if err := yaml.UnmarshalStrict(data, &o.config); err != nil {
		return err
	}

	return nil
}

func (o *Options) updateConfigFromCommandLine() {
	if loxiURLFlag != "" {
		o.config.LoxiURLs = strings.Split(loxiURLFlag, ",")
	}
	if secondaryCIDRs != "" {
		o.config.ExternalSecondaryCIDRs = strings.Split(secondaryCIDRs, ",")
	}
	if extBGPPeers != "" {
		o.config.ExtBGPPeers = strings.Split(extBGPPeers, ",")
	}
	if excludeRoleList != "" {
		o.config.ExcludeRoleList = strings.Split(excludeRoleList, ",")
	}
}

const (
	defaultHostProcPathPrefix    = "/host"
	defaultLoxiURL               = "http://127.0.0.1:11111"
	defaultnodePortServiceVirtIP = "11.187.0.1/32"
)

func (o *Options) setDefaults() {
	o.config.WithNamespace = true

	if o.config.HostProcPathPrefix == "" {
		o.config.HostProcPathPrefix = defaultHostProcPathPrefix
	}
	//if o.config.LoxiURLs == nil {
	//	o.config.LoxiURLs = []string{defaultLoxiURL}
	//}
	if o.config.NodePortServiceVirtIP == "" {
		o.config.NodePortServiceVirtIP = defaultnodePortServiceVirtIP
	}
	if o.config.LoxilbLoadBalancerClass == "" {
		o.config.LoxilbLoadBalancerClass = "loxilb.io/loxilb"
	}
	if o.config.LoxilbGatewayClass == "" {
		o.config.LoxilbGatewayClass = "loxilb.io/loxilb"
	}

	if o.config.ExternalCIDR == "" {
		o.config.ExternalCIDR = "123.123.123.1/24"
	}

	if o.config.ExternalSecondaryCIDRs == nil {
		o.config.ExternalSecondaryCIDRs = []string{}
	}
	if o.config.ExternalCIDR6 == "" {
		o.config.ExternalCIDR6 = "3ffe:cafe::1/96"
	}
	if o.config.ExternalSecondaryCIDRs6 == nil {
		o.config.ExternalSecondaryCIDRs6 = []string{}
	}
	if o.config.ExtBGPPeers == nil {
		o.config.ExtBGPPeers = []string{}
	}
}<|MERGE_RESOLUTION|>--- conflicted
+++ resolved
@@ -72,11 +72,8 @@
 	fs.BoolVar(&o.config.Monitor, "monitor", o.config.Monitor, "Enable monitoring end-points of LB rule")
 	fs.StringVar(&o.config.SetRoles, "setRoles", o.config.SetRoles, "Set LoxiLB node roles")
 	fs.StringVar(&o.config.Zone, "zone", o.config.Zone, "The kube-loxilb zone instance")
-<<<<<<< HEAD
 	fs.StringVar(&o.config.PrivateCIDR, "privateCIDR", o.config.PrivateCIDR, "Specify aws secondary IP. Used when configuring HA in AWS and associate with EIP.")
-=======
 	fs.StringVar(&excludeRoleList, "excludeRoleList", excludeRoleList, "List of nodes to exclude in role-selection")
->>>>>>> b4529cba
 }
 
 // complete completes all the required optionst
@@ -196,14 +193,15 @@
 		}
 	}
 
-<<<<<<< HEAD
 	if o.config.PrivateCIDR != "" {
 		if _, _, err := net.ParseCIDR(o.config.PrivateCIDR); err != nil {
 			return fmt.Errorf("privateCIDR %s config is invalid", o.config.PrivateCIDR)
 		}
 		if !lib.IsNetIPv4(o.config.PrivateCIDR) {
 			return fmt.Errorf("privateCIDR %s config is invalid", o.config.PrivateCIDR)
-=======
+		}
+	}
+
 	if len(o.config.ExcludeRoleList) > 0 {
 		if len(o.config.ExcludeRoleList) > 128 {
 			return fmt.Errorf("excludeRoleList %v config is invalid", o.config.ExcludeRoleList)
@@ -216,7 +214,6 @@
 			if !lib.IsNetIPv4(nodeIP) {
 				return fmt.Errorf("excludeRoleList %s config is invalid", nodeIP)
 			}
->>>>>>> b4529cba
 		}
 	}
 
